--- conflicted
+++ resolved
@@ -25,14 +25,7 @@
     niter = get_nruns_from_output(filepath)
     H_selected = pd.read_hdf(filepath, "H")
     
-<<<<<<< HEAD
     x = np.vstack([pd.read_hdf(filepath, "run{}/H".format(i)).loc[:,'max_id'].values for i in range(niter)])
-=======
-    if H_selected.shape[0] > max_samples:
-        H_selected = H_selected.sample(max_samples, replace=True)
-
-    x = np.vstack([pd.read_hdf(filepath, "run{}/H".format(i)).loc[H_selected.index,'max_id'].values for i in range(niter)])
->>>>>>> 485559a6
     consensus_matrix = np.vstack([(x[:,[y]] == x[:]).sum(0) for y in range(x.shape[1])])
 
     df = pd.DataFrame(consensus_matrix, index=H_selected.index, columns=H_selected.index)
